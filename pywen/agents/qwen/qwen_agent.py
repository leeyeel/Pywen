--- conflicted
+++ resolved
@@ -17,11 +17,8 @@
 from pywen.agents.qwen.loop_detection_service import AgentLoopDetectionService
 from pywen.utils.token_limits import TokenLimits, ModelProvider
 from pywen.core.session_stats import session_stats
-<<<<<<< HEAD
 from memory.memory_moniter import MemoryMonitor, AdaptiveThreshold
-=======
 from pywen.tools.mcp_tool import MCPServerManager, sync_mcp_server_tools_into_registry
->>>>>>> 26dd4c37
 
 class EventType(Enum):
     """Types of events during agent execution."""
@@ -71,14 +68,11 @@
         #self.system_prompt = self._build_system_prompt()    
         self.system_prompt = self.get_core_system_prompt()
 
-<<<<<<< HEAD
         # Initialize memory monitor
         self.iteration_counter = 0
         self.memory_monitor = MemoryMonitor(AdaptiveThreshold(check_interval=3, max_tokens=200000, rules=((0.92, 1), (0.80, 1), (0.60, 2), (0.00, 3))))
-=======
         self._mcp_mgr = MCPServerManager()
         self._mcp_ready = False
->>>>>>> 26dd4c37
 
 
     #Need: Different Agent need to rewrite
@@ -687,11 +681,8 @@
         while turn.iterations < self.max_iterations:
             turn.iterations += 1
             yield {"type": "iteration_start", "data": {"iteration": turn.iterations}}
-<<<<<<< HEAD
-
-=======
+
             
->>>>>>> 26dd4c37
             messages = self._prepare_messages_for_iteration()
             available_tools = self.tool_registry.list_tools()
             
